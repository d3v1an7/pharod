--- conflicted
+++ resolved
@@ -12,13 +12,9 @@
   exit 1
 fi
 
-<<<<<<< HEAD
 sudo mkdir -p /etc/resolver
 
-if pgrep -qx com.docker.backend; then
-=======
 if [[ $(docker version --format "{{.Server.KernelVersion}}") == *-moby ]]; then
->>>>>>> 2517f6eb
   echo "** Detected Docker for Mac"
 
   DOCKER_HOST_IP="$HOSTNAME.local"
